--- conflicted
+++ resolved
@@ -21,14 +21,10 @@
     else:
         durabilities[variant] = f"Some({durability})"
 
-<<<<<<< HEAD
 output_data = "use serde::{Serialize, Deserialize};"
 
 output_data += generate_enum("Item", items, derives=["Serialize", "Deserialize"],
                                                      prelude="#[serde(try_from = \"String\", into = \"&'static str\")]")
-=======
-output_data = "#[derive(serde::Serialize, serde::Deserialize)]" + generate_enum("Item", items)
->>>>>>> 6455582b
 output_data += generate_enum_property("Item", "id", "u32", ids, True)
 output_data += generate_enum_property("Item", "name", "&str", names, True, "&'static str")
 output_data += generate_enum_property("Item", "display_name", "&str", display_names, False, "&'static str")
