//! Foundational types and constants for Minecraft.

mod biome;
pub mod block;
mod consts;
<<<<<<< HEAD
=======
mod enchantment;
mod entity;
>>>>>>> 6455582b
mod gamemode;
mod gamerules;
mod interaction;
mod player;
mod positions;

pub use biome::Biome;
pub use consts::*;
<<<<<<< HEAD
=======
pub use enchantment::{Enchantment, EnchantmentKind};
pub use entity::EntityKind;
>>>>>>> 6455582b
pub use gamemode::Gamemode;
pub use gamerules::GameRules;
pub use interaction::InteractionType;
pub use player::Hand;
pub use positions::{
    vec3, Aabb, BlockFace, BlockPosition, ChunkPosition, Mat4f, Position, Vec2d, Vec2f, Vec2i,
    Vec3d, Vec3f, Vec3i, Vec4d, Vec4f, Vec4i,
};<|MERGE_RESOLUTION|>--- conflicted
+++ resolved
@@ -3,11 +3,7 @@
 mod biome;
 pub mod block;
 mod consts;
-<<<<<<< HEAD
-=======
-mod enchantment;
 mod entity;
->>>>>>> 6455582b
 mod gamemode;
 mod gamerules;
 mod interaction;
@@ -16,11 +12,7 @@
 
 pub use biome::Biome;
 pub use consts::*;
-<<<<<<< HEAD
-=======
-pub use enchantment::{Enchantment, EnchantmentKind};
 pub use entity::EntityKind;
->>>>>>> 6455582b
 pub use gamemode::Gamemode;
 pub use gamerules::GameRules;
 pub use interaction::InteractionType;
